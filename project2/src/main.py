--- conflicted
+++ resolved
@@ -79,11 +79,7 @@
 
 def main():
     # --- Simulation Parameters ---
-<<<<<<< HEAD
-    selected_path_type = 7# Choose path type index (e.g., 6 for SineWave, 10 for Complex)
-=======
     selected_path_type = 1 # Choose path type index (e.g., 6 for SineWave, 10 for Complex)
->>>>>>> 5bb3bfbe
     path_name = PATH_TYPES.get(selected_path_type, "Custom")
     print(f"Generating path: {path_name} (Type {selected_path_type})")
 
@@ -281,11 +277,7 @@
                                       true_m=robot_mass, true_I=robot_inertia)
 
     # # Save animation
-<<<<<<< HEAD
-    # gif_filename = f'robot_adaptive_animation_{path_name.replace(" ", "")}_traj_kick.gif' # Updated filename
-=======
     # gif_filename = f'robot_adaptive_animation_{path_name.replace(" ", "")}.gif'
->>>>>>> 5bb3bfbe
     # print(f"Saving animation to {gif_filename}...")
     # try:
     #     time_per_frame = anim_step * dt
